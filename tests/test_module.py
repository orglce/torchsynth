"""
Tests for torch synth modules.
"""

import pytest
import torch
import torch.tensor as T

import torchsynth
from torchsynth.globals import SynthGlobals
import torchsynth.module as synthmodule
from torchsynth.parameter import ModuleParameter, ModuleParameterRange


class TestSynthModule:
    """
    Tests for SynthModules
    """

    device = "cuda" if torch.cuda.is_available() else "cpu"

    # Disabling tests that relied upon deprecated synth
    # module, but we can add them back later for SynthModule.
    """
    def test_get_parameter(self):
        module = torchsynth.deprecated.SynthModule0Ddeprecated()
        param_1 = ModuleParameter(data=T(1.0), parameter_name="param_1")
        module.add_parameters([param_1])
        assert module.get_parameter("param_1") == param_1

    def test_set_parameter(self):
        module = torchsynth.deprecated.SynthModule0Ddeprecated()
        param_1 = ModuleParameter(
            value=T(5000.0),
            parameter_range=ModuleParameterRange(0.0, 20000.0),
            parameter_name="param_1",
        )
        module.add_parameters([param_1])
        assert module.torchparameters["param_1"] == 0.25

        module.set_parameter("param_1", 10000.0)
        assert module.torchparameters["param_1"] == 0.5
        assert module.torchparameters["param_1"].from_0to1() == 10000.0

        with pytest.raises(AssertionError):
            module.set_parameter_0to1("param_1", -100.0)

    def test_set_parameter_0to1(self):
        module = torchsynth.deprecated.SynthModule0Ddeprecated()
        param_1 = ModuleParameter(
            value=T(5000.0),
            parameter_range=ModuleParameterRange(0.0, 20000.0),
            parameter_name="param_1",
        )
        module.add_parameters([param_1])
        assert module.torchparameters["param_1"] == 0.25

        module.set_parameter_0to1("param_1", 0.5)
        assert module.torchparameters["param_1"] == 0.5
        assert module.torchparameters["param_1"].from_0to1() == 10000.0

        # Passing a value outside of range should fail
        with pytest.raises(AssertionError):
            module.set_parameter_0to1("param_1", 5.0)

    def test_p(self):
        module = torchsynth.deprecated.SynthModule0Ddeprecated()
        param_1 = ModuleParameter(
            value=T(5000.0),
            parameter_range=ModuleParameterRange(0.0, 20000.0),
            parameter_name="param_1",
        )
        module.add_parameters([param_1])
        assert module.torchparameters["param_1"] == 0.25
        assert module.p("param_1") == 5000.0
    """

    def test_set_parameter(self):
        synthglobals = torchsynth.globals.SynthGlobals(batch_size=T(2))
        module = synthmodule.ADSR(synthglobals, attack=T([0.5, 1.0]))

        # Confirm value set correctly from constructor
        assert torch.all(module.p("attack") == T([0.5, 1.0]))

        # Confirm value set correctly from 0to1 range
        module.set_parameter_0to1("attack", T([0.33, 0.25]))
        assert torch.all(module.get_parameter_0to1("attack") == T([0.33, 0.25]))

        # Mode module to device (GPU if available) and make sure parameters have moved
        module.to(self.device)
        for parameter in module.torchparameters.values():
            assert parameter.device.type == self.device

    def test_seconds_to_sample(self):
        synthglobals = torchsynth.globals.SynthGlobals(
            batch_size=T(2), sample_rate=T(48000)
        )
        module = synthmodule.SineVCO(synthglobals)
        samples = module.seconds_to_samples(4.0)
        assert samples == 4 * 48000

    def test_softmodeselector(self):
        synthglobals = torchsynth.globals.SynthGlobals(batch_size=T(2))
        mode_selector = synthmodule.SoftModeSelector(
            synthglobals, device=self.device, n_modes=3
        )
        mode_selector.set_parameter("mode0weight", T([0.8, 1.0]))
        mode_selector.set_parameter("mode1weight", T([0.8, 0.0]))
        mode_selector.set_parameter("mode2weight", T([0.8, 0.0]))
        assert (
            torch.mean(
                mode_selector()
                - T(
                    [[1 / 3, 1.0000], [1 / 3, 0.0000], [1 / 3, 0.0000]],
                    device=self.device,
                )
            )
            < 1e-6
        )

    def test_hardmodeselector(self):
        synthglobals = torchsynth.globals.SynthGlobals(batch_size=T(2))
        mode_selector = synthmodule.HardModeSelector(
            synthglobals, device=self.device, n_modes=3
        )
        mode_selector.set_parameter("mode0weight", T([0.8, 0.0]))
        mode_selector.set_parameter("mode1weight", T([0.7, 0.5]))
        mode_selector.set_parameter("mode2weight", T([0.7, 0.0]))
        assert (
            torch.mean(
                mode_selector()
                - T([[1.0, 0.0], [0.0, 1.0], [0.0, 0.0]], device=self.device)
            )
            < 1e-6
        )

    def test_audiomixer(self):
        synthglobals = torchsynth.globals.SynthGlobals(batch_size=T(2))

        # Make sure parameters get setup correctly
        mixer = synthmodule.AudioMixer(synthglobals, device=self.device, n_input=3)
        params = [p for p in mixer.parameters()]
        assert len(params) == 3
        for param in params:
            assert param.parameter_range.curve == 1.0

        mixer = synthmodule.AudioMixer(
            synthglobals, device=self.device, n_input=2, curves=[0.75, 1.5]
        )
        params = [p for p in mixer.parameters()]
        assert len(params) == 2
        assert params[0].parameter_range.curve == 0.75
        assert params[1].parameter_range.curve == 1.5

        # if curves are passed in then the number of curves must equal n_input
        with pytest.raises(AssertionError):
            mixer = synthmodule.AudioMixer(
                synthglobals, device=self.device, n_input=3, curves=[0.75, 1.5]
            )

    def test_modulationmixer(self):
        synthglobals = torchsynth.globals.SynthGlobals(batch_size=T(2))

        mixer = synthmodule.ModulationMixer(
            synthglobals, device=self.device, n_input=2, n_output=2
        )
        params = [p for p in mixer.parameters()]
        assert len(params) == 4
        for param in params:
            assert param.parameter_range.curve == 0.5

        mixer = synthmodule.ModulationMixer(
            synthglobals, device=self.device, n_input=1, n_output=2, curves=[1.0]
        )
        params = [p for p in mixer.parameters()]
        assert len(params) == 2
        for param in params:
            assert param.parameter_range.curve == 1.0

        # if curves are passed in then the number of curves must equal n_input
        with pytest.raises(AssertionError):
            mixer = synthmodule.AudioMixer(
                synthglobals,
                device=self.device,
                n_input=5,
                n_output=5,
                curves=[0.75, 1.5],
            )

<<<<<<< HEAD

class TestControlRateModule:
    def test_properties(self):
        synthglobals = torchsynth.globals.SynthGlobals(T(2))
        adsr = synthmodule.ADSR(synthglobals)

        # Sample rate and buffer size should raise errors
        with pytest.raises(NotImplementedError):
            adsr.sample_rate

        with pytest.raises(NotImplementedError):
            adsr.buffer_size

        assert adsr.control_rate == torchsynth.default.DEFAULT_CONTROL_RATE
        expected_buffer = synthglobals.buffer_size / synthglobals.sample_rate
        expected_buffer *= adsr.control_rate
        assert adsr.control_buffer_size == expected_buffer
=======
    def test_noise(self):
        # Here we create there noise modules with different batch sizes.
        # We each noise module a number of times to obtain an equal number
        # of noise signals. All these noise samples should equal each other.
        # i.e., noise should be returned deterministically regardless of the
        # batch size.
        synthglobals32 = SynthGlobals(T(32))
        synthglobals64 = SynthGlobals(T(64))
        synthglobals128 = SynthGlobals(T(128))

        noise32 = synthmodule.Noise(synthglobals32, seed=0)
        noise64 = synthmodule.Noise(synthglobals64, seed=0)
        noise128 = synthmodule.Noise(synthglobals128, seed=0)
        # A different seed should give a different result
        noise128_diff = synthmodule.Noise(synthglobals128, seed=42)

        out1 = torch.vstack((noise32(), noise32(), noise32(), noise32()))
        out2 = torch.vstack((noise64(), noise64()))
        out3 = noise128()
        out4 = noise128_diff()

        assert torch.all(out1 == out2)
        assert torch.all(out2 == out3)
        assert torch.all(out3 != out4)

        with pytest.raises(ValueError):
            # If the batch size if larger than the default
            # of 64, then this should complain
            synthglobals65 = SynthGlobals(T(65))
            synthmodule.Noise(synthglobals65, seed=0)
>>>>>>> 1f233eb2
<|MERGE_RESOLUTION|>--- conflicted
+++ resolved
@@ -187,25 +187,6 @@
                 curves=[0.75, 1.5],
             )
 
-<<<<<<< HEAD
-
-class TestControlRateModule:
-    def test_properties(self):
-        synthglobals = torchsynth.globals.SynthGlobals(T(2))
-        adsr = synthmodule.ADSR(synthglobals)
-
-        # Sample rate and buffer size should raise errors
-        with pytest.raises(NotImplementedError):
-            adsr.sample_rate
-
-        with pytest.raises(NotImplementedError):
-            adsr.buffer_size
-
-        assert adsr.control_rate == torchsynth.default.DEFAULT_CONTROL_RATE
-        expected_buffer = synthglobals.buffer_size / synthglobals.sample_rate
-        expected_buffer *= adsr.control_rate
-        assert adsr.control_buffer_size == expected_buffer
-=======
     def test_noise(self):
         # Here we create there noise modules with different batch sizes.
         # We each noise module a number of times to obtain an equal number
@@ -236,4 +217,21 @@
             # of 64, then this should complain
             synthglobals65 = SynthGlobals(T(65))
             synthmodule.Noise(synthglobals65, seed=0)
->>>>>>> 1f233eb2
+
+
+class TestControlRateModule:
+    def test_properties(self):
+        synthglobals = torchsynth.globals.SynthGlobals(T(2))
+        adsr = synthmodule.ADSR(synthglobals)
+
+        # Sample rate and buffer size should raise errors
+        with pytest.raises(NotImplementedError):
+            adsr.sample_rate
+
+        with pytest.raises(NotImplementedError):
+            adsr.buffer_size
+
+        assert adsr.control_rate == torchsynth.default.DEFAULT_CONTROL_RATE
+        expected_buffer = synthglobals.buffer_size / synthglobals.sample_rate
+        expected_buffer *= adsr.control_rate
+        assert adsr.control_buffer_size == expected_buffer