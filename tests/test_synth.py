--- conflicted
+++ resolved
@@ -84,8 +84,8 @@
     def test_deterministic_noise(self):
         # This test confirms that randomizing a synth with the same
         # seed results in the same audio results.
-<<<<<<< HEAD
-        synthconfig = torchsynth.config.SynthConfig(batch_size=tensor(2))
+
+        synthconfig = torchsynth.config.SynthConfig(batch_size=2)
         cpusynth = torchsynth.synth.Voice(synthconfig)
         x11 = torchsynth.synth.Voice(synthconfig)
         x11 = x11(1)
@@ -93,17 +93,6 @@
         x2 = x2(2)
         x12 = torchsynth.synth.Voice(synthconfig)
         x12 = x12(1)
-=======
-        synthconfig = torchsynth.config.SynthConfig(batch_size=2)
-
-        cpusynth = torchsynth.synth.Voice(synthconfig)
-        x11 = torchsynth.synth.Voice(synthconfig)
-        x11 = x11(4)
-        x2 = torchsynth.synth.Voice(synthconfig)
-        x2 = x2(2)
-        x12 = torchsynth.synth.Voice(synthconfig)
-        x12 = x12(4)
->>>>>>> 9e247cbb
 
         assert torch.mean(torch.abs(x11 - x2)) > 1e-6
         assert torch.mean(torch.abs(x11 - x12)) < 1e-6
@@ -124,18 +113,12 @@
 
             # Confirm that we get deterministic results when
             # randomizing the cuda synth with the same seed
-<<<<<<< HEAD
             cuda11 = torchsynth.synth.Voice(synthconfig).to(self.device)
             cuda11 = cuda11(1)
             cuda2 = torchsynth.synth.Voice(synthconfig).to(self.device)
             cuda2 = cuda2(2)
             cuda12 = torchsynth.synth.Voice(synthconfig).to(self.device)
             cuda12 = cuda12(1)
-=======
-            cuda11 = cudasynth(1)
-            cuda2 = cudasynth(2)
-            cuda12 = cudasynth(1)
->>>>>>> 9e247cbb
 
             assert torch.mean(torch.abs(cuda11 - cuda2)) > 1e-6
             assert torch.mean(torch.abs(cuda11 - cuda12)) < 1e-6
