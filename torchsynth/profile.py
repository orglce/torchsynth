--- conflicted
+++ resolved
@@ -26,18 +26,6 @@
 import pytorch_lightning as pl
 import torch
 import torch.tensor as T
-<<<<<<< HEAD
-
-# Turn off torchsynth debug mode before importing anything else
-# TODO: https://github.com/turian/torchsynth/issues/259
-import torchsynth.oldconfig
-
-torchsynth.oldconfig.DEBUG = False
-
-import torchsynth.synth  # noqa: E402
-from torchsynth.config import SynthConfig  # noqa: E402
-from torchsynth.synth import AbstractSynth  # noqa: E402
-=======
 
 import torchsynth.synth  # noqa: E402
 from torchsynth.config import SynthConfig  # noqa: E402
@@ -45,7 +33,6 @@
 
 # TODO: Disable DEBUG
 
->>>>>>> 63dd3f79
 
 # Check for available GPUs and processing cores
 GPUS = torch.cuda.device_count()
