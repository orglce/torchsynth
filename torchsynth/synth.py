<<<<<<< HEAD
"""
:class:`~torchsynth.module.SynthModule` wired together form a modular synthesizer.
:class:`~torchsynth.synth.Voice` is our default synthesizer, and is used to
generate `synth1B1 <../reproducibility/synth1B1.html>`_.

We base off pytorch-lightning :class:`~pytorch_lightning.core.lightning.LightningModule`
because it makes `multi-GPU
<https://pytorch-lightning.readthedocs.io/en/latest/advanced/multi_gpu.html>`_
inference easy. Nonetheless, you can treat each synth as a native
torch :class:`~torch.nn.Module`.
"""

import sys
import os
=======
>>>>>>> d307f015
import json
import os
import sys
from collections import OrderedDict
from typing import Any, Dict, List, Optional, Tuple, Union

import pkg_resources

if sys.version_info.major == 3 and sys.version_info.minor >= 8:
    from typing import OrderedDict as OrderedDictType
else:
    # pypi version typing_extensions doesn't yet supports OrderedDict (only master)
    # from typing_extensions import OrderedDict as OrderedDictType
    from typing import Dict as OrderedDictType

import torch
from pytorch_lightning.core.lightning import LightningModule
from torch import Tensor as T

from torchsynth.config import N_BATCHSIZE_FOR_TRAIN_TEST_REPRODUCILITY, SynthConfig
from torchsynth.module import (
    ADSR,
    LFO,
    VCA,
    AudioMixer,
    ControlRateUpsample,
    ControlRateVCA,
    ModulationMixer,
    MonophonicKeyboard,
    Noise,
    SineVCO,
    SquareSawVCO,
    SynthModule,
)
from torchsynth.parameter import ModuleParameter
from torchsynth.signal import Signal


class AbstractSynth(LightningModule):
    """
    Base class for synthesizers that combine one or more
    :class:`~torchsynth.module.SynthModule` to create a full synth
    architecture.

    Args:
        synthconfig: Global configuration for this synth and all its
            component :class:`~torchsynth.module.SynthModule`. If none
            is provided, we use our defaults.
    """

    def __init__(self, synthconfig: Optional[SynthConfig] = None, *args, **kwargs):
        super().__init__(*args, **kwargs)
        if synthconfig is not None:
            self.synthconfig = synthconfig
        else:
            # Use the default
            self.synthconfig = SynthConfig()

    @property
    def batch_size(self) -> T:
        assert self.synthconfig.batch_size.ndim == 0
        return self.synthconfig.batch_size

    @property
    def sample_rate(self) -> T:
        assert self.synthconfig.sample_rate.ndim == 0
        return self.synthconfig.sample_rate

    @property
    def buffer_size(self) -> T:
        assert self.synthconfig.buffer_size.ndim == 0
        return self.synthconfig.buffer_size

    @property
    def buffer_size_seconds(self) -> T:
        assert self.synthconfig.buffer_size_seconds.ndim == 0
        return self.synthconfig.buffer_size_seconds

    def add_synth_modules(
        self, modules: List[Tuple[str, SynthModule, Optional[Dict[str, Any]]]]
    ):
        """
        Add a set of named children :class:`~torchsynth.module.SynthModule`
        to this synth.
        Registers them with the torch :class:`~torch.nn.Module` so that
        all parameters are recognized.

        Args:
            modules: A list of :class:`~torchsynth.module.SynthModule`
                classes with their names and any parameters to pass to
                their constructor.
        """

        for module_tuple in modules:
            if len(module_tuple) == 3:
                name, module, params = module_tuple
            else:
                name, module = module_tuple
                params = {}

            if not issubclass(module, SynthModule):
                raise TypeError(f"{module} is not a SynthModule")

            self.add_module(
                name, module(self.synthconfig, device=self.device, **params)
            )

    def get_parameters(
        self, include_frozen: bool = False
    ) -> OrderedDictType[Tuple[str, str], ModuleParameter]:
        """
        Returns a dictionary of
        :class:`~torchsynth.parameter.ModuleParameterRange` for this synth,
        keyed on a tuple of the :class:`~torchsynth.module.SynthModule` name
        and the parameter name.

        Args:
            include_frozen: If some parameter is frozen, return it anyway.
        """
        parameters = []

        # Each parameter in this synth will have a unique combination of module name
        # and parameter name -- create a dictionary keyed on that.
        for module_name, module in sorted(self.named_modules()):
            # Make sure this is a SynthModule, b/c we are using ParameterDict
            # and ParameterDict is a module, we get those returned as well
            # TODO: see https://github.com/torchsynth/torchsynth/issues/213
            if isinstance(module, SynthModule):
                for parameter in module.parameters():
                    if include_frozen or not ModuleParameter.is_parameter_frozen(
                        parameter
                    ):
                        parameters.append(
                            ((module_name, parameter.parameter_name), parameter)
                        )

        return OrderedDict(parameters)

    def set_parameters(
        self, params: Dict[Tuple[str, str], T], freeze: Optional[bool] = False
    ):
        """
        Set various :class:`~torchsynth.parameter.ModuleParameter` for this synth.

        Args:
            params: Module and parameter strings, with the corresponding value.
            freeze: Optionally, freeze these parameters to prevent further updates.
        """
        for (module_name, param_name), value in params.items():
            module = getattr(self, module_name)
            module.set_parameter(param_name, value.to(self.device))
            # Freeze this parameter at this value now if freeze is True
            if freeze:
                module.get_parameter(param_name).frozen = True

    def freeze_parameters(self, params: List[Tuple[str, str]]):
        """
        Freeze a set of parameters by passing in a tuple of the module and param name.
        """
        for module_name, param_name in params:
            module = getattr(self, module_name)
            module.get_parameter(param_name).frozen = True

    def unfreeze_all_parameters(self):
        """
        Unfreeze all parameters in this synth.
        """
        for param in self.parameters():
            if isinstance(param, ModuleParameter):
                param.frozen = False

    def output(self, *args: Any, **kwargs: Any) -> Signal:  # pragma: no cover
        """
        Each `AbstractSynth` should override this.
        """
        raise NotImplementedError("Derived classes must override this method")

    def forward(
        self, batch_idx: Optional[int] = None, *args: Any, **kwargs: Any
<<<<<<< HEAD
    ) -> Tuple[Signal, T]:  # pragma: no cover
=======
    ) -> Tuple[Signal, Union[torch.Tensor, None]]:  # pragma: no cover
>>>>>>> d307f015
        """
        Wrapper around `output`, which optionally randomizes the
        synth :class:`~torchsynth.parameter.ModuleParameter` values
        in a deterministic way, and optionally disables gradient
        computations. This all depends on
        :attr:`~torchsynth.synth.AbstractSynth.synthconfig`.

        Args:
            batch_idx: If provided, we generate this batch, in a
                deterministic random way, according to
                :attr:`~torchsynth.config.SynthConfig.batch_size`.
                If None (default), we just use the current
                module parameter settings.
        """
        if self.synthconfig.reproducible and batch_idx is None:
            raise ValueError(
                "Reproducible mode is on, you must "
                "pass a batch index when calling this synth"
            )
        # Determine which samples are training examples if batch_idx is provided
        if batch_idx is not None:
            idxs = torch.range(
                self.batch_size * batch_idx, (batch_idx + 1) * self.batch_size - 1
            )
            assert len(idxs) == self.batch_size
            is_train = (idxs // N_BATCHSIZE_FOR_TRAIN_TEST_REPRODUCILITY) % 10 <= 9
        else:
            is_train = None
        if self.synthconfig.no_grad:
            with torch.no_grad():
                if batch_idx is not None:
                    self.randomize(seed=batch_idx)
<<<<<<< HEAD
                params = torch.stack([p.data for p in self.parameters()], dim=1)
                return self.output(*args, **kwargs), params
        else:
            if batch_idx is not None:
                self.randomize(seed=batch_idx)
            params = torch.stack([p.data for p in self.parameters()], dim=1)
            return self.output(*args, **kwargs), params
=======
                return self.output(*args, **kwargs), is_train
        else:
            if batch_idx is not None:
                self.randomize(seed=batch_idx)
            return self.output(*args, **kwargs), is_train
>>>>>>> d307f015

    def test_step(self, batch, batch_idx):
        """
        This is boilerplate required by pytorch-lightning
        :class:`~pytorch_lightning.LightningTrainer`
        when calling test.
        """
        return 0.0

    @property
    def hyperparameters(self) -> OrderedDictType[Tuple[str, str, str], Any]:
        """
        Returns a dictionary of curve and symmetry hyperparameter values keyed
        on a tuple of the module name, parameter name, and hyperparameter name
        """
        hparams = []
        for (module_name, parameter_name), parameter in self.get_parameters().items():
            hparams.append(
                (
                    (module_name, parameter_name, "curve"),
                    parameter.parameter_range.curve,
                )
            )
            hparams.append(
                (
                    (module_name, parameter_name, "symmetric"),
                    parameter.parameter_range.symmetric,
                )
            )

        return OrderedDict(hparams)

    def set_hyperparameter(self, hyperparameter: Tuple[str, str, str], value: Any):
        """
        Set a hyperparameter. Pass in the module name, parameter name, and
        hyperparameter to set, and the value to set it to.
        """
        module = getattr(self, hyperparameter[0])
        parameter = module.get_parameter(hyperparameter[1])
        assert not ModuleParameter.is_parameter_frozen(parameter)
        setattr(parameter.parameter_range, hyperparameter[2], value)

    def save_hyperparameters(self, filename: str, indent=True) -> None:
        """
        Save hyperparameters to a JSON file
        """
        # Render all hyperparameters as JSON
        hp = [{"name": key, "value": val} for key, val in self.hyperparameters.items()]
        with open(os.path.abspath(filename), "w") as fp:
            json.dump(hp, fp, indent=indent)

    def load_hyperparameters(self, nebula: str) -> None:
        """
        Load hyperparameters from a JSON file

        Args:
            nebula: nebula to load. This can either be the name of a nebula that is
                included in torchsynth, or the filename of a nebula json file to load.

        TODO add nebula list in docs
        See https://github.com/torchsynth/torchsynth/issues/324
        """

        # Try to load nebulae from package resources, otherwise, try
        # to load from a filename
        try:
            synth = type(self).__name__.lower()
            nebulae_str = f"nebulae/{synth}/{nebula}.json"
            data = pkg_resources.resource_string(__name__, nebulae_str)
            hyperparameters = json.loads(data)
        except FileNotFoundError:
            with open(os.path.abspath(nebula), "r") as fp:
                hyperparameters = json.load(fp)

        # Update all hyperparameters in this synth
        for hp in hyperparameters:
            self.set_hyperparameter(hp["name"], hp["value"])

    def randomize(self, seed: Optional[int] = None):
        """
        Randomize all parameters
        """
        parameters = [param for _, param in sorted(self.named_parameters())]
        if seed is not None:
            # Generate batch_size x parameter number of random values
            # Reseed the random number generator for every item in the batch
            cpu_rng = torch.Generator(device="cpu")
            new_values = []
            for i in range(self.batch_size):
                cpu_rng.manual_seed(seed * self.batch_size.numpy().item() + i)
                new_values.append(
                    torch.rand((len(parameters),), device="cpu", generator=cpu_rng)
                )

            # Move to device if necessary
            new_values = torch.stack(new_values, dim=1)
            if self.device.type != "cpu":
                new_values = new_values.pin_memory().to(self.device, non_blocking=True)

            # Set parameter data
            for i, parameter in enumerate(parameters):
                if not ModuleParameter.is_parameter_frozen(parameter):
                    parameter.data = new_values[i]
        else:
            assert not self.synthconfig.reproducible
            for parameter in parameters:
                if not ModuleParameter.is_parameter_frozen(parameter):
                    parameter.data.uniform_(0, 1)

        # Add seed to all modules
        for module in self._modules:
            self._modules[module].seed = seed

    def on_post_move_to_device(self) -> None:
        """
        LightningModule trigger after this Synth has been moved to a different device.
        Use this to update children SynthModules device settings
        """
        self.synthconfig.to(self.device)
        for module in self.modules():
            if isinstance(module, SynthModule):
                # TODO look into performance of calling to instead
                module._update_device(self.device)


class Voice(AbstractSynth):
    """
    The default configuration in torchsynth is the Voice, which is
    the architecture used in synth1B1. The Voice architecture
    comprises the following modules: a
    :class:`~torchsynth.module.MonophonicKeyboard`, two
    :class:`~torchsynth.module.LFO`, six :class:`~torchsynth.module.ADSR`
    envelopes (each :class:`~torchsynth.module.LFO` module includes
    two dedicated :class:`~torchsynth.module.ADSR`: one for rate
    modulation and another for amplitude modulation), one
    :class:`~torchsynth.module.SineVCO`, one
    :class:`~torchsynth.module.SquareSawVCO`, one
    :class:`~torchsynth.module.Noise` generator,
    :class:`~torchsynth.module.VCA`, a
    :class:`~torchsynth.module.ModulationMixer` and an
    :class:`~torchsynth.module.AudioMixer`. Modulation signals
    generated from control modules (:class:`~torchsynth.module.ADSR`
    and :class:`~torchsynth.module.LFO`) are upsampled to the audio
    sample rate before being passed to audio rate modules.

    You can find a diagram of Voice in `Synth Architectures documentation
    <../modular-design/modular-principles.html#synth-architectures>`_.
    """

    def __init__(
        self,
        synthconfig: Optional[SynthConfig] = None,
        nebula: Optional[str] = "default",
        *args,
        **kwargs,
    ):
        AbstractSynth.__init__(self, synthconfig=synthconfig, *args, **kwargs)

        # Register all modules as children
        self.add_synth_modules(
            [
                ("keyboard", MonophonicKeyboard),
                ("adsr_1", ADSR),
                ("adsr_2", ADSR),
                ("lfo_1", LFO),
                ("lfo_2", LFO),
                ("lfo_1_amp_adsr", ADSR),
                ("lfo_2_amp_adsr", ADSR),
                ("lfo_1_rate_adsr", ADSR),
                ("lfo_2_rate_adsr", ADSR),
                ("control_vca", ControlRateVCA),
                ("control_upsample", ControlRateUpsample),
                (
                    "mod_matrix",
                    ModulationMixer,
                    {
                        "n_input": 4,
                        "n_output": 5,
                        "input_names": ["adsr_1", "adsr_2", "lfo_1", "lfo_2"],
                        "output_names": [
                            "vco_1_pitch",
                            "vco_1_amp",
                            "vco_2_pitch",
                            "vco_2_amp",
                            "noise_amp",
                        ],
                    },
                ),
                ("vco_1", SineVCO),
                ("vco_2", SquareSawVCO),
                ("noise", Noise, {"seed": 13}),
                ("vca", VCA),
                (
                    "mixer",
                    AudioMixer,
                    {
                        "n_input": 3,
                        "curves": [1.0, 1.0, 0.025],
                        "names": ["vco_1", "vco_2", "noise"],
                    },
                ),
            ]
        )

        # Load the nebula
        self.load_hyperparameters(nebula)

    def output(self) -> T:
        # The convention for triggering a note event is that it has
        # the same note_on_duration for both ADSRs.
        midi_f0, note_on_duration = self.keyboard()

        # ADSRs for modulating LFOs
        lfo_1_rate = self.lfo_1_rate_adsr(note_on_duration)
        lfo_2_rate = self.lfo_2_rate_adsr(note_on_duration)
        lfo_1_amp = self.lfo_1_amp_adsr(note_on_duration)
        lfo_2_amp = self.lfo_2_amp_adsr(note_on_duration)

        # Compute LFOs with envelopes
        lfo_1 = self.control_vca(self.lfo_1(lfo_1_rate), lfo_1_amp)
        lfo_2 = self.control_vca(self.lfo_2(lfo_2_rate), lfo_2_amp)

        # ADSRs for Oscillators and noise
        adsr_1 = self.adsr_1(note_on_duration)
        adsr_2 = self.adsr_2(note_on_duration)

        # Mix all modulation signals
        (vco_1_pitch, vco_1_amp, vco_2_pitch, vco_2_amp, noise_amp) = self.mod_matrix(
            adsr_1, adsr_2, lfo_1, lfo_2
        )

        # Create signal and with modulations and mix together
        vco_1_out = self.vca(
            self.vco_1(midi_f0, self.control_upsample(vco_1_pitch)),
            self.control_upsample(vco_1_amp),
        )
        vco_2_out = self.vca(
            self.vco_2(midi_f0, self.control_upsample(vco_2_pitch)),
            self.control_upsample(vco_2_amp),
        )
        noise_out = self.vca(self.noise(), self.control_upsample(noise_amp))

        return self.mixer(vco_1_out, vco_2_out, noise_out)<|MERGE_RESOLUTION|>--- conflicted
+++ resolved
@@ -1,4 +1,3 @@
-<<<<<<< HEAD
 """
 :class:`~torchsynth.module.SynthModule` wired together form a modular synthesizer.
 :class:`~torchsynth.synth.Voice` is our default synthesizer, and is used to
@@ -13,8 +12,6 @@
 
 import sys
 import os
-=======
->>>>>>> d307f015
 import json
 import os
 import sys
@@ -194,11 +191,7 @@
 
     def forward(
         self, batch_idx: Optional[int] = None, *args: Any, **kwargs: Any
-<<<<<<< HEAD
-    ) -> Tuple[Signal, T]:  # pragma: no cover
-=======
-    ) -> Tuple[Signal, Union[torch.Tensor, None]]:  # pragma: no cover
->>>>>>> d307f015
+    ) -> Tuple[Signal, torch.Tensor, Union[torch.Tensor, None]]:  # pragma: no cover
         """
         Wrapper around `output`, which optionally randomizes the
         synth :class:`~torchsynth.parameter.ModuleParameter` values
@@ -212,6 +205,9 @@
                 :attr:`~torchsynth.config.SynthConfig.batch_size`.
                 If None (default), we just use the current
                 module parameter settings.
+
+        Returns:
+            WRITEME
         """
         if self.synthconfig.reproducible and batch_idx is None:
             raise ValueError(
@@ -231,21 +227,13 @@
             with torch.no_grad():
                 if batch_idx is not None:
                     self.randomize(seed=batch_idx)
-<<<<<<< HEAD
                 params = torch.stack([p.data for p in self.parameters()], dim=1)
-                return self.output(*args, **kwargs), params
+                return self.output(*args, **kwargs), params, is_train
         else:
             if batch_idx is not None:
                 self.randomize(seed=batch_idx)
             params = torch.stack([p.data for p in self.parameters()], dim=1)
-            return self.output(*args, **kwargs), params
-=======
-                return self.output(*args, **kwargs), is_train
-        else:
-            if batch_idx is not None:
-                self.randomize(seed=batch_idx)
-            return self.output(*args, **kwargs), is_train
->>>>>>> d307f015
+            return self.output(*args, **kwargs), params, is_train
 
     def test_step(self, batch, batch_idx):
         """
