from typing import Any, Dict, List, Optional, Tuple

import torch
from pytorch_lightning.core.lightning import LightningModule
from torch import tensor as T

import torchcsprng as csprng

from torchsynth import util as util
from torchsynth.globals import SynthGlobals
from torchsynth.module import (
    ADSR,
    VCA,
    CrossfadeKnob,
    MonophonicKeyboard,
    Noise,
    SineVCO,
    SquareSawVCO,
    SynthModule,
)
from torchsynth.signal import Signal


# https://github.com/turian/torchsynth/issues/131
# Lightning already handles this for us
# torch.use_deterministic_algorithms(True)


class AbstractSynth(LightningModule):
    """Base class for synthesizers that combine one or more SynthModules
    to create a full synth architecture.

    Args:
        sample_rate (int): sample rate to run this synth at
        buffer_size (int): number of samples expected at output of child modules
    """

    def __init__(self, synthglobals: SynthGlobals, *args, **kwargs):
        super().__init__(*args, **kwargs)
        self.synthglobals = synthglobals

    @property
    def batch_size(self) -> T:
        assert self.synthglobals.batch_size.ndim == 0
        return self.synthglobals.batch_size

    @property
    def sample_rate(self) -> T:
        assert self.synthglobals.sample_rate.ndim == 0
        return self.synthglobals.sample_rate

    @property
    def buffer_size(self) -> T:
        assert self.synthglobals.buffer_size.ndim == 0
        return self.synthglobals.buffer_size

    def add_synth_modules(self, modules: List[Tuple[str, SynthModule]]):
        """Add a set of named children TorchSynthModules to this synth. Registers them
        with the torch nn.Module so that all parameters are recognized.

        Args:
          modules: List[Tuple[str:SynthModule]]:


        """

        for name, module in modules:
            if not isinstance(module, SynthModule):
                raise TypeError(f"{module} is not a SynthModule0Ddeprecated")

            if module.batch_size != self.batch_size:
                raise ValueError(f"{module} batch_size does not match")

            if module.sample_rate != self.sample_rate:
                raise ValueError(f"{module} sample rate does not match")

            if module.buffer_size != self.buffer_size:
                raise ValueError(f"{module} buffer size does not match")

            self.add_module(name, module)

    def set_parameters(self, params: Dict[Tuple, T]):
<<<<<<< HEAD
        """Set parameters for synth by passing in a dictionary of modules and parameters

        Args:
          params: Dict[Tuple:T]:

=======
        """
        Set parameters for synth by passing in a dictionary of modules and parameters
        """
        for (module_name, param_name), value in params.items():
            module = getattr(self, module_name)
            module.set_parameter(param_name, value.to(self.device))

    def _forward(self, *args: Any, **kwargs: Any) -> Signal:  # pragma: no cover
>>>>>>> 5036501f
        """
        for (module_name, param_name), value in params.items():
            module = getattr(self, module_name)
            module.set_parameter(param_name, value.to(self.device))

    def _forward(self, *args: Any, **kwargs: Any) -> Signal:  # pragma: no cover
        """Each AbstractSynth should override this.

        Args:
          *args: Any:
          **kwargs: Any:


        """
        raise NotImplementedError("Derived classes must override this method")

    def forward(
            self, batch_idx: Optional[int] = None, *args: Any, **kwargs: Any
    ) -> Signal:  # pragma: no cover
        """
        Each AbstractSynth should override this.

        Args:
            batch_idx (Optional[int]): If provided, we set the parameters of this synth for reproducibility, in a deterministic random way. If None (default), we just use the current module parameter settings.
            *args: Any:
            **kwargs: Any:

        """
        if batch_idx:
            self.randomize(seed=batch_idx)
        return self._forward(*args, **kwargs)

    def test_step(self, batch, batch_idx):
        """This is boilerplate for lightning -- this is required by lightning Trainer
        when calling test, which we use to forward Synths on multi-gpu platforms

        Args:
          batch:
          batch_idx:



        """
        return T(0.0, device=self.device)

    def randomize(self, seed: Optional[int] = None):
        """Randomize all parameters

        Args:
          seed: Optional[int]:  (Default value = None)



        """
        if seed is not None:
            # Profile to make sure this isn't too slow?
            mt19937_gen = csprng.create_mt19937_generator(seed)
            for parameter in self.parameters():
                parameter.data.uniform_(0, 1, generator=mt19937_gen)
            for module in self._modules:
                self._modules[module].seed = seed
        else:
            for parameter in self.parameters():
                parameter.data = torch.rand_like(parameter, device=self.device)


class Voice(AbstractSynth):
    """In a synthesizer, one combination of VCO, VCA, VCF's is typically called a voice."""

    def __init__(self, synthglobals: SynthGlobals, *args, **kwargs):
        AbstractSynth.__init__(self, synthglobals=synthglobals, *args, **kwargs)

        # Register all modules as children
        self.add_synth_modules(
            [
                ("keyboard", MonophonicKeyboard(synthglobals)),
                ("pitch_adsr", ADSR(synthglobals)),
                ("amp_adsr", ADSR(synthglobals)),
                ("vco_1", SineVCO(synthglobals)),
                ("vco_2", SquareSawVCO(synthglobals)),
                ("noise", Noise(synthglobals)),
                ("vca", VCA(synthglobals)),
                ("vco_ratio", CrossfadeKnob(synthglobals)),
            ]
        )

    def _forward(self) -> T:
        # The convention for triggering a note event is that it has
        # the same note_on_duration for both ADSRs.
        midi_f0, note_on_duration = self.keyboard()
        pitch_envelope = self.pitch_adsr.forward(note_on_duration)
        amp_envelope = self.amp_adsr.forward(note_on_duration)

        audio_out = self.vco_1.forward(midi_f0, pitch_envelope)
        vco_2_out = self.vco_2.forward(midi_f0, pitch_envelope)
        audio_out = util.crossfade2D(audio_out, vco_2_out, self.vco_ratio.p("ratio"))

        audio_out = self.noise.forward(audio_out)
        return self.vca.forward(amp_envelope, audio_out)<|MERGE_RESOLUTION|>--- conflicted
+++ resolved
@@ -80,13 +80,11 @@
             self.add_module(name, module)
 
     def set_parameters(self, params: Dict[Tuple, T]):
-<<<<<<< HEAD
         """Set parameters for synth by passing in a dictionary of modules and parameters
 
         Args:
           params: Dict[Tuple:T]:
 
-=======
         """
         Set parameters for synth by passing in a dictionary of modules and parameters
         """
@@ -95,7 +93,6 @@
             module.set_parameter(param_name, value.to(self.device))
 
     def _forward(self, *args: Any, **kwargs: Any) -> Signal:  # pragma: no cover
->>>>>>> 5036501f
         """
         for (module_name, param_name), value in params.items():
             module = getattr(self, module_name)
