--- conflicted
+++ resolved
@@ -129,11 +129,7 @@
         """
         return self.parameters[parameter_id].value
 
-<<<<<<< HEAD
-    def npyforward(self, *inputs: Any) -> np.ndarray:
-=======
-    def __call__(self, *inputs: Any) -> np.ndarray: # pragma: no cover
->>>>>>> fb00f28c
+    def npyforward(self, *inputs: Any) -> np.ndarray: # pragma: no cover
         """
         Each SynthModule should override this.
         This is the numpy version of the torch.nn.Module.forward command.
