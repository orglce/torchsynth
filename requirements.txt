--- conflicted
+++ resolved
@@ -18,9 +18,6 @@
 matplotlib
 torchcsprng==0.2.0
 numba>=0.49.0 # not directly required, pinned by Snyk to avoid a vulnerability
-<<<<<<< HEAD
+pygments>=2.7.4 # not directly required, pinned by Snyk to avoid a vulnerability
 git+https://github.com/PyTorchLightning/lightning_sphinx_theme
-sphinxcontrib-napoleon
-=======
-pygments>=2.7.4 # not directly required, pinned by Snyk to avoid a vulnerability
->>>>>>> fe415269
+sphinxcontrib-napoleon